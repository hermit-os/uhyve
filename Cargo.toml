[workspace]
exclude = ["tests/test-kernels", "rusty-hermit", "rusty-hermit/*", "libhermit-rs"]

[package]
name = "uhyve"
version = "0.2.2"
authors = [
    "Stefan Lankes <slankes@eonerc.rwth-aachen.de>",
    "Martin Kröning <mkroening@posteo.net>",
    "Jens Breitbart <jbreitbart@gmail.com>",
    "Jonathan Klimt <jonathan.klimt@eonerc.rwth-aachen.de>",
]
edition = "2021"
description = "A minimal hypervisor for RustyHermit"
repository = "https://github.com/hermitcore/uhyve"
license = "MIT OR Apache-2.0"
keywords = ["hypervisor", "unikernel"]
categories = ["os"]
exclude = [
    "/.github/",
    "/img/",
    "/benches/",
    "/benches_data/",
    "/.gitattributes",
    "/.gitignore",
    "/.gitmodules",
    "/codecov.yml",
]

[lib]
name = "uhyvelib"

[[bench]]
name = "benchmarks"
path = "benches/benchmarks.rs"
harness = false

[features]
default = []
instrument = ["rftrace", "rftrace-frontend"]

[dependencies]
byte-unit = { version = "4.0", default-features = false, features = ["std"] }
clap = { version = "4.3", features = ["derive", "env"] }
core_affinity = "0.8"
either = "1.8"
env_logger = "0.10"
gdbstub = "0.6"
gdbstub_arch = "0.2"
hermit-entry = { version = "0.9", features = ["loader"] }
lazy_static = "1.4"
libc = "0.2"
log = "0.4"
thiserror = "1.0"
time = "0.3"
uhyve-interface = { path = "./uhyve-interface" }

rftrace = { version = "0.1", optional = true }
rftrace-frontend = { version = "0.1", optional = true }

[target.'cfg(target_os = "linux")'.dependencies]
kvm-bindings = "0.6"
kvm-ioctls = "0.12"
mac_address = "1.1"
nix = { version = "0.26", features = ["net"] }
virtio-bindings = { version = "0.2", features = ["virtio-v4_14_0"] }
virtio-queue = { version = "0.9" }
vm-memory = { version = "0.12", features = ["backend-mmap"]}
vmm-sys-util = "0.11"
macvtap = { version = "0.1.2" }
spin = { version = "0.9", features = ["spin_mutex"] }
zerocopy = "0.6"

[target.'cfg(target_os = "macos")'.dependencies]
burst = "0.0"
xhypervisor = "0.2"

[target.'cfg(target_arch = "x86_64")'.dependencies]
x86_64 = { version = "0.14", default-features = false }
raw-cpuid = "11"

[target.'cfg(target_arch = "aarch64")'.dependencies]
bitflags = "2.3"

[dev-dependencies]
assert_fs = "1"
<<<<<<< HEAD
criterion = "0.5"

[profile.release]
debug = 1
=======
criterion = "0.5"
>>>>>>> 4731d5ff
<|MERGE_RESOLUTION|>--- conflicted
+++ resolved
@@ -84,11 +84,4 @@
 
 [dev-dependencies]
 assert_fs = "1"
-<<<<<<< HEAD
-criterion = "0.5"
-
-[profile.release]
-debug = 1
-=======
-criterion = "0.5"
->>>>>>> 4731d5ff
+criterion = "0.5"