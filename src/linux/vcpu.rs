--- conflicted
+++ resolved
@@ -25,11 +25,8 @@
 	vcpu: VcpuFd,
 	vm_start: usize,
 	kernel_path: String,
-<<<<<<< HEAD
 	virtio_device: Arc<Mutex<VirtioNetPciDevice>>,
-=======
 	pub dbg: Option<Arc<Mutex<DebugManager>>>,
->>>>>>> 41c61473
 }
 
 impl UhyveCPU {
@@ -38,22 +35,16 @@
 		kernel_path: String,
 		vcpu: VcpuFd,
 		vm_start: usize,
-<<<<<<< HEAD
 		virtio_device: Arc<Mutex<VirtioNetPciDevice>>,
-=======
 		dbg: Option<Arc<Mutex<DebugManager>>>,
->>>>>>> 41c61473
 	) -> UhyveCPU {
 		UhyveCPU {
 			id: id,
 			vcpu: vcpu,
 			vm_start: vm_start,
 			kernel_path: kernel_path,
-<<<<<<< HEAD
 			virtio_device: virtio_device,
-=======
 			dbg: dbg,
->>>>>>> 41c61473
 		}
 	}
 
